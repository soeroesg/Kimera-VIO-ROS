--- conflicted
+++ resolved
@@ -40,24 +40,10 @@
 wstool update
 ```
 
-<<<<<<< HEAD
-# Usage
-- Download the EuRoC dataset. (TODO provide a sliced rosbag of EUROC V1_01 for testing.)
-
-  ## Online
-
-- To run:
-  - In one terminal, launch the spark vio ROS wrapper:
-```
-roslaunch spark_vio_ros spark_vio_ros_euroc.launch
-```
-  - In another terminal, launch a Euroc rosbag:
-=======
 Clone SparkVIO catkin wrapper (**only if you haven't installed SparkVIO already**).
 ```bash
 # Clone SparkVIO catkin wrapper, useful if you don't want to build spark vio from source.
 git clone git@github.mit.edu:SPARK/spark_vio_catkin.git
->>>>>>> 92390185
 ```
 
 Finally, compile:
@@ -70,19 +56,6 @@
 source ~/.bashrc
 ```
 
-<<<<<<< HEAD
-  ## Kitti example
-Here we also provide some [kitti rosbags for testing](https://drive.google.com/drive/folders/1mPdc1XFa5y1NrZtffYTkrkGaxj5wvX0T?usp=sharing). To run, in one terminal , launch the spark vio ROS wrapper with the launch file we configured for kitti:
-```
-roslaunch spark_vio_ros spark_vio_ros_kitti.launch
-```
-  - In another terminal, launch a Kitti rosbag:
-```
-rosbag play /path/to/kitti_rosbag --clock
-```
-  - In rviz, you can use the provided config file provided at spark_vio_ros/rviz/sparkvio_kitti.rviz
-
-
 # ToDo
 Check Issues and Projects tabs.
 
@@ -90,7 +63,7 @@
 One possible source of confusion is the DUMMY_DATASET_PATH argument. This is needed because of the way the SparkVio architecture is currently setup. More precisely, it requires the ETH Parser to be passed into the pipeline, so the quick way around it is to give it a dummy eth dataset (placed in the temp folder), that it doesn't really use.
 
 Another thing to note is that in regularVioParameters.yaml, autoinitialize needs to be set to 1, otherwise the pipeline will initialize according to the ground truth in the dummy data.
-=======
+
 # 2. Usage
 Download a [Euroc](https://projects.asl.ethz.ch/datasets/doku.php?id=kmavvisualinertialdatasets) rosbag: for example [V1_01_easy](http://robotics.ethz.ch/~asl-datasets/ijrr_euroc_mav_dataset/vicon_room1/V1_01_easy/V1_01_easy.bag).
 
@@ -99,7 +72,7 @@
   ```bash
   roslaunch spark_vio_ros spark_vio_ros_euroc.launch
   ```
-  - In another terminal, launch the downloaded Euroc rosbag: 
+  - In another terminal, launch the downloaded Euroc rosbag:
   ```bash
   rosbag play /PATH/TO/EUROC_ROSBAG --clock
   ```
@@ -111,7 +84,16 @@
   ```bash
   roslaunch spark_vio_ros spark_vio_ros_euroc.launch online:=false rosbag_path:="PATH/TO/ROSBAG"
   ```
->>>>>>> 92390185
+
+The launch file and parameters can also be configured for other datasets. For example, here we provide a [kitti rosbag for testing](https://drive.google.com/drive/folders/1mPdc1XFa5y1NrZtffYTkrkGaxj5wvX0T?usp=sharing). To run, in one terminal, launch the spark vio ROS wrapper with the launch file we configured for kitti:
+```
+roslaunch spark_vio_ros spark_vio_ros_kitti.launch
+```
+  - In another terminal, launch a Kitti rosbag:
+```
+rosbag play /path/to/kitti_rosbag --clock
+```
+  - In rviz, you can use the provided config file provided at spark_vio_ros/rviz/sparkvio_kitti.rviz
 
 # Hardware use
 ## RealSense D435i (Infrared)
