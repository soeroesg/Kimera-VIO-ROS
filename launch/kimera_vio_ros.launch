--- conflicted
+++ resolved
@@ -143,19 +143,8 @@
     type="stereo_image_proc" clear_params="true" output="screen"
     if="$(arg run_stereo_dense)">
     <!-- Input -->
-<<<<<<< HEAD
     <remap from="left/image_rect"   to="/dev/null/left_cam"/>
     <remap from="right/image_rect"  to="/dev/null/right_cam"/>
-    <remap from="left/image_raw"         to="$(arg left_cam_topic)"/>
-    <remap from="left/camera_info"        to="$(arg left_cam_info_topic)"/>
-    <remap from="right/image_raw"        to="$(arg right_cam_topic)"/>
-    <remap from="right/camera_info"       to="$(arg right_cam_info_topic)"/>
-    <!-- Output -->
-    <remap from="points2"    to="/stereo_gray/points2"/>
-    <remap from="disparity"  to="/stereo_gray/disparity"/>
-=======
-    <remap from="left/image_rect_color"   to="/dev/null/left_cam"/>
-    <remap from="right/image_rect_color"  to="/dev/null/right_cam"/>
     <remap from="left/image_raw"          to="$(arg left_cam_topic)"/>
     <remap from="left/camera_info"        to="$(arg left_cam_info_topic)"/>
     <remap from="right/image_raw"         to="$(arg right_cam_topic)"/>
@@ -163,7 +152,6 @@
     <!-- Output -->
     <remap from="/stereo_gray/points2"    to="/stereo_gray/points2"/>
     <remap from="/stereo_gray/disparity"  to="/stereo_gray/disparity"/>
->>>>>>> af82ed50
     <!-- Params -->
     <param name="approximate_sync" value="true" />
   </node>
