<launch>
  <arg name="dataset_name" value="Kitti"/>
  <arg name="parallel" default="True" />
  <arg name="online" default="True" />

<<<<<<< HEAD
  <arg name="log_output" default="false"/>
  <arg name="log_output_path"
       default="$(find spark_vio_ros)/output_logs/"
       if="$(arg log_output)"/>
  <arg name="log_gt_data" default="false"/>
  <arg name="gt_topic" default=""
       if="$(arg log_gt_data)"/>
=======
  <!-- Set use_sim_time to true if you use rosbag with clock argument -->
  <param name="use_sim_time" value="true" if="$(arg online)"/>
>>>>>>> 1457bd6d

  <!-- Only used when parsing a rosbag -->
  <arg name="rosbag_path" default="/home/yunchang/data/kitti_2011_09_26_drive_0005_unsynced.bag"
       unless="$(arg online)"/>

  <!-- Launch static TF node from base_link to velo_link -->
  <node pkg="tf" type="static_transform_publisher" name="velo_link_broadcaster"
    args="0 0 0 0 0 0 1 base_link velo_link 100"/>

  <!-- Subscribed Topics -->
  <arg name="left_cam_topic"  value="/kitti/camera_gray_left/image_raw"/>
  <arg name="right_cam_topic" value="/kitti/camera_gray_right/image_raw"/>
  <arg name="imu_topic"       value="/kitti/oxts/imu"/>

  <!-- Launch actual pipeline -->
  <include file="$(find spark_vio_ros)/launch/spark_vio_ros.launch"
           pass_all_args="true"/>
</launch><|MERGE_RESOLUTION|>--- conflicted
+++ resolved
@@ -3,7 +3,6 @@
   <arg name="parallel" default="True" />
   <arg name="online" default="True" />
 
-<<<<<<< HEAD
   <arg name="log_output" default="false"/>
   <arg name="log_output_path"
        default="$(find spark_vio_ros)/output_logs/"
@@ -11,10 +10,8 @@
   <arg name="log_gt_data" default="false"/>
   <arg name="gt_topic" default=""
        if="$(arg log_gt_data)"/>
-=======
   <!-- Set use_sim_time to true if you use rosbag with clock argument -->
   <param name="use_sim_time" value="true" if="$(arg online)"/>
->>>>>>> 1457bd6d
 
   <!-- Only used when parsing a rosbag -->
   <arg name="rosbag_path" default="/home/yunchang/data/kitti_2011_09_26_drive_0005_unsynced.bag"
