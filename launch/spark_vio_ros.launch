<launch>
  <!-- General spark vio ros launch file. Change arguments in your own launch
  file and include this one to launch spark vio on the dataset of your choice -->
  <arg name="dataset_name" default="EuRoC"/>
  <!-- If you want to run the pipeline in parallel vs sequential mode -->
  <arg name="parallel" default="true" />
  <!-- If False, parses the given rosbag, otw it plays the rosbage -->
  <arg name="online" default="true" />
  <!-- !!!! VIT !!!! This should be true when running online with a rosbag publishing clock,
  but false when parsing rosbag? Needs rosbag to be publishing clock -->
  <param name="use_sim_time" value="true"/>
  <arg name="rosbag_path" unless="$(arg online)"/>

  <!-- If true, SparkVio will log output of all modules to the
       'log_output_path' location. -->
  <arg name="log_output" default="false"/>
  <arg name="log_output_path"
       default="$(find spark_vio_ros)/output_logs/"/>
  <!-- If true, log ground-truth poses to a csv file using the
       gt_logger_node, and processing data from the gt_topic rostopic -->
  <arg name="log_gt_data" default="false"/>
  <arg name="gt_topic" if="$(arg log_gt_data)"
       default="ground_truth_odometry_topic"/>

  <!-- Parameters -->
  <!-- each dataset has its own set of parameter files -->
  <!-- the parameters are set in param folder, ordered by the dataset's name -->
  <arg name="params_folder"
                       value="$(find spark_vio_ros)/param/$(arg dataset_name)"/>

  <!-- Specify the absolute path to the vocabulary file. -->
  <!-- This is usually in the VIO directory (VIO/vocabulary/ORBvoc.yml). -->
  <arg name="path_to_vocab" default="/SPECIFY_THIS_PATH_IN_LAUNCH_FILE"/>

  <!-- Subscribed Topics -->
  <arg name="left_cam_topic"                    default="/cam0/image_raw"/>
  <arg name="right_cam_topic"                   default="/cam1/image_raw"/>
  <arg name="imu_topic"                         default="/imu0"/>
  <!-- Empty string ("") means no ground-truth available. Used for init if
   requested to do ground-truth initialization. -->
  <arg name="odometry_ground_truth_topic"       default=""/>

  <!-- Frame IDs -->
  <arg name="world_frame_id"     default="world"/>
  <arg name="base_link_frame_id" default="base_link"/>
  <arg name="map_frame_id"       default="map"/>

  <!-- General parameters -->
  <arg name="verbosity"    default="0" />
  <!-- 0: for vanilla VIO, 1: for regular VIO -->
  <arg name="backend_type" default="1" />
  <!-- Visualize pipeline output in OpenCV. -->
  <!-- Note that this is duplicated from the flags file -->
  <arg name="visualize"    default="true" />

  <!-- Launch main node  -->
  <node name="spark_vio_ros" pkg="spark_vio_ros" type="spark_vio_ros" output="screen"
  args="--vio_params_path=$(arg params_folder)/regularVioParameters.yaml
        --tracker_params_path=$(arg params_folder)/trackerParameters.yaml
        --lcd_params_path=$(arg params_folder)/LCDParameters.yaml
        --vocabulary_path=$(arg path_to_vocab)
        --flagfile=$(arg params_folder)/flags/StereoVIO.flags
        --flagfile=$(arg params_folder)/flags/Mesher.flags
        --flagfile=$(arg params_folder)/flags/VioBackEnd.flags
        --flagfile=$(arg params_folder)/flags/RegularVioBackEnd.flags
        --flagfile=$(arg params_folder)/flags/Visualizer3D.flags
        --logtostderr=1
        --colorlogtostderr=1
        --log_prefix=1
        --v=$(arg verbosity)
        --backend_type=$(arg backend_type)
        --log_output=$(arg log_output)
        --output_path=$(arg log_output_path)
        --visualize=$(arg visualize)
        --parallel_run=$(arg parallel)
        --online_run=$(arg online)">
    <!-- Frame IDs for Odometry -->
    <param name="world_frame_id"     value="$(arg world_frame_id)"/>
    <param name="base_link_frame_id" value="$(arg base_link_frame_id)"/>
    <param name="map_frame_id"       value="$(arg map_frame_id)"/>

    <!-- Subscriber topics -->
    <!-- if we run online, use remap -->
    <remap from="left_cam"  to="$(arg left_cam_topic)"  if="$(arg online)"/>
    <remap from="right_cam" to="$(arg right_cam_topic)" if="$(arg online)"/>
    <remap from="imu"       to="$(arg imu_topic)"       if="$(arg online)"/>
    <!-- if we run offline, use params -->
    <param name="rosbag_path"            value="$(arg rosbag_path)"     unless="$(arg online)"/>
    <param name="left_cam_rosbag_topic"  value="$(arg left_cam_topic)"  unless="$(arg online)"/>
    <param name="right_cam_rosbag_topic" value="$(arg right_cam_topic)" unless="$(arg online)"/>
    <param name="imu_rosbag_topic"       value="$(arg imu_topic)"       unless="$(arg online)"/>
    <param name="ground_truth_odometry_rosbag_topic"
             value="$(arg odometry_ground_truth_topic)" unless="$(arg online)"/>

ground_truth_odometry_rosbag_topic

    <!-- Other subscription topics -->
    <remap from="reinit_flag" to="/sparkvio/reinit_flag"/>
    <remap from="reinit_pose" to="/sparkvio/reinit_pose"/>

    <!-- Remap publisher topics -->
<<<<<<< HEAD
    <remap from="odometry"   to="/sparkvio/odometry"/>
    <remap from="resiliency" to="/sparkvio/resiliency"/>
    <remap from="imu_bias"   to="/sparkvio/imu_bias"/>
    <remap from="pose_graph" to="/sparkvio/pose_graph"/>
=======
    <!-- TODO(Toni): we should use a group ns="sparkvio" instead -->
    <remap from="odometry"             to="/sparkvio/odometry"/>
    <remap from="resiliency"           to="/sparkvio/resiliency"/>
    <remap from="imu_bias"             to="/sparkvio/imu_bias"/>
    <remap from="mesh"                 to="/sparkvio/mesh"/>
    <remap from="frontend_stats"       to="/sparkvio/frontend_stats"/>
    <remap from="debug_mesh_img"       to="/sparkvio/debug_mesh_img"/>
    <remap from="time_horizon_pointcloud"
                                       to="/sparkvio/time_horizon_pointcloud"/>
>>>>>>> 49f78e22

    <!-- Resiliency Thresholds: TODO(Sandro) document -->
    <param name="velocity_det_threshold"  value="0.1"/>
    <param name="position_det_threshold"  value="0.3"/>
    <param name="stereo_ransac_threshold" value="20"/>
    <param name="mono_ransac_threshold"   value="30"/>

    <!-- Load calibration -->
    <rosparam command="load" file="$(arg params_folder)/calibration.yaml"/>

  </node>

<<<<<<< HEAD
  <!-- visualizer node -->
  <node name="posegraph_viewer" pkg="pose_graph_tools" type="visualizer_node"
        output="screen" ns="/sparkvio" >
    <remap from="graph" to="/sparkvio/pose_graph" />
  </node>

=======
  <!-- Log ground-truth data only if requested-->
  <node if="$(arg log_gt_data)" name="gt_logger_node" pkg="spark_vio_ros"
        type="gt_logger_node.py" output="screen">
    <param name="gt_topic"   value="$(arg gt_topic)"/>
    <param name="output_dir" value="$(arg log_output_path)"/>
  </node>
>>>>>>> 49f78e22
</launch><|MERGE_RESOLUTION|>--- conflicted
+++ resolved
@@ -99,22 +99,16 @@
     <remap from="reinit_pose" to="/sparkvio/reinit_pose"/>
 
     <!-- Remap publisher topics -->
-<<<<<<< HEAD
-    <remap from="odometry"   to="/sparkvio/odometry"/>
-    <remap from="resiliency" to="/sparkvio/resiliency"/>
-    <remap from="imu_bias"   to="/sparkvio/imu_bias"/>
-    <remap from="pose_graph" to="/sparkvio/pose_graph"/>
-=======
     <!-- TODO(Toni): we should use a group ns="sparkvio" instead -->
     <remap from="odometry"             to="/sparkvio/odometry"/>
     <remap from="resiliency"           to="/sparkvio/resiliency"/>
     <remap from="imu_bias"             to="/sparkvio/imu_bias"/>
+    <remap from="pose_graph" to="/sparkvio/pose_graph"/>
     <remap from="mesh"                 to="/sparkvio/mesh"/>
     <remap from="frontend_stats"       to="/sparkvio/frontend_stats"/>
     <remap from="debug_mesh_img"       to="/sparkvio/debug_mesh_img"/>
     <remap from="time_horizon_pointcloud"
                                        to="/sparkvio/time_horizon_pointcloud"/>
->>>>>>> 49f78e22
 
     <!-- Resiliency Thresholds: TODO(Sandro) document -->
     <param name="velocity_det_threshold"  value="0.1"/>
@@ -126,20 +120,17 @@
     <rosparam command="load" file="$(arg params_folder)/calibration.yaml"/>
 
   </node>
-
-<<<<<<< HEAD
   <!-- visualizer node -->
   <node name="posegraph_viewer" pkg="pose_graph_tools" type="visualizer_node"
         output="screen" ns="/sparkvio" >
     <remap from="graph" to="/sparkvio/pose_graph" />
   </node>
 
-=======
+  </node>
   <!-- Log ground-truth data only if requested-->
   <node if="$(arg log_gt_data)" name="gt_logger_node" pkg="spark_vio_ros"
         type="gt_logger_node.py" output="screen">
     <param name="gt_topic"   value="$(arg gt_topic)"/>
     <param name="output_dir" value="$(arg log_output_path)"/>
   </node>
->>>>>>> 49f78e22
 </launch>