/**
 * @file   RosDisplay.cpp
 * @brief  Publishes 2D data sent in the display_queue in Kimera. This publishes
 * images at any rate (frame rate, keyframe rate,...).
 * @author Antoni Rosinol
 */
#include "kimera_vio_ros/RosVisualizer.h"

#include <string>

#include <glog/logging.h>

#include <pcl_conversions/pcl_conversions.h>
#include <pcl_msgs/PolygonMesh.h>
#include <pcl_ros/point_cloud.h>

#include <cv_bridge/cv_bridge.h>
#include <geometry_msgs/TransformStamped.h>
#include <image_transport/image_transport.h>
#include <nav_msgs/Odometry.h>
#include <nav_msgs/Path.h>
#include <ros/ros.h>
#include <std_msgs/Float64MultiArray.h>
#include <tf/transform_broadcaster.h>
#include <tf2/buffer_core.h>

#include <kimera-vio/backend/VioBackEnd-definitions.h>
#include <kimera-vio/frontend/StereoVisionFrontEnd-definitions.h>
#include <kimera-vio/loopclosure/LoopClosureDetector-definitions.h>
#include <kimera-vio/mesh/Mesher-definitions.h>
#include <kimera-vio/pipeline/QueueSynchronizer.h>
#include <kimera-vio/visualizer/Visualizer3D.h>

#include "kimera_vio_ros/utils/UtilsRos.h"

namespace VIO {

RosVisualizer::RosVisualizer(const VioParams& vio_params)
    // I'm not sure we use this flag in ROS?
    : Visualizer3D(VisualizationType::kMesh2dTo3dSparse),
      nh_(),
      nh_private_("~"),
      image_size_(vio_params.camera_params_.at(0).image_size_),
      image_publishers_(nullptr) {

  //! To publish 2d images
  image_publishers_ = VIO::make_unique<ImagePublishers>(nh_private_);

  // Get ROS params
  CHECK(nh_private_.getParam("base_link_frame_id", base_link_frame_id_));
  CHECK(!base_link_frame_id_.empty());
  CHECK(nh_private_.getParam("world_frame_id", world_frame_id_));
  CHECK(!world_frame_id_.empty());
  CHECK(nh_private_.getParam("map_frame_id", map_frame_id_));
  CHECK(!map_frame_id_.empty());

  // Publishers
  odometry_pub_ = nh_.advertise<nav_msgs::Odometry>("odometry", 1, true);
  frontend_stats_pub_ =
      nh_.advertise<std_msgs::Float64MultiArray>("frontend_stats", 1);
  resiliency_pub_ = nh_.advertise<std_msgs::Float64MultiArray>("resiliency", 1);
  imu_bias_pub_ = nh_.advertise<std_msgs::Float64MultiArray>("imu_bias", 1);
  pointcloud_pub_ =
      nh_.advertise<PointCloudXYZRGB>("time_horizon_pointcloud", 1, true);
  mesh_3d_frame_pub_ = nh_.advertise<pcl_msgs::PolygonMesh>("mesh", 1, true);
}

VisualizerOutput::UniquePtr RosVisualizer::spinOnce(
    const VisualizerInput& viz_input) {
  publishBackendOutput(viz_input.backend_output_);
  publishFrontendOutput(viz_input.frontend_output_);
<<<<<<< HEAD
  publishMesherOutput(viz_input.mesher_output_);
=======
  if (viz_input.mesher_output_) publishMesherOutput(viz_input.mesher_output_);
  // publishLcdOutput(viz_input->lcd_output_); // missing this one...
  // Return empty output, since in ROS, we only publish, not display...
>>>>>>> 0d8fb494
  return VIO::make_unique<VisualizerOutput>();
}

void RosVisualizer::publishBackendOutput(const BackendOutput::ConstPtr& output) {
  CHECK(output);
  publishTf(output);
  if (odometry_pub_.getNumSubscribers() > 0) {
    publishState(output);
  }
  if (imu_bias_pub_.getNumSubscribers() > 0) {
    publishImuBias(output);
  }
  if (pointcloud_pub_.getNumSubscribers() > 0) {
    publishTimeHorizonPointCloud(output);
  }
}

void RosVisualizer::publishFrontendOutput(
    const FrontendOutput::ConstPtr& output) const {
  CHECK(output);
  if (frontend_stats_pub_.getNumSubscribers() > 0) {
    publishFrontendStats(output);
  }
}

void RosVisualizer::publishMesherOutput(const MesherOutput::ConstPtr& output) const {
  CHECK(output);
  if (mesh_3d_frame_pub_.getNumSubscribers() > 0) {
    publishPerFrameMesh3D(output);
  }
}

void RosVisualizer::publishTimeHorizonPointCloud(
    const BackendOutput::ConstPtr& output) const {
  CHECK(output);
  const Timestamp& timestamp = output->timestamp_;
  const PointsWithIdMap& points_with_id = output->landmarks_with_id_map_;
  const LmkIdToLmkTypeMap& lmk_id_to_lmk_type_map =
      output->lmk_id_to_lmk_type_map_;

  PointCloudXYZRGB::Ptr msg(new PointCloudXYZRGB);
  msg->header.frame_id = world_frame_id_;
  msg->is_dense = true;
  msg->height = 1;
  msg->width = points_with_id.size();
  msg->points.resize(points_with_id.size());

  bool color_the_cloud = false;
  if (lmk_id_to_lmk_type_map.size() != 0) {
    color_the_cloud = true;
    CHECK_EQ(points_with_id.size(), lmk_id_to_lmk_type_map.size());
  }

  if (points_with_id.size() == 0) {
    // No points to visualize.
    return;
  }

  // Populate cloud structure with 3D points.
  size_t i = 0;
  for (const std::pair<LandmarkId, gtsam::Point3>& id_point : points_with_id) {
    const gtsam::Point3 point_3d = id_point.second;
    msg->points[i].x = static_cast<float>(point_3d.x());
    msg->points[i].y = static_cast<float>(point_3d.y());
    msg->points[i].z = static_cast<float>(point_3d.z());
    if (color_the_cloud) {
      DCHECK(lmk_id_to_lmk_type_map.find(id_point.first) !=
             lmk_id_to_lmk_type_map.end());
      switch (lmk_id_to_lmk_type_map.at(id_point.first)) {
        case LandmarkType::SMART: {
          // point_cloud_color.col(i) = cv::viz::Color::white();
          msg->points[i].r = 0;
          msg->points[i].g = 255;
          msg->points[i].b = 0;
          break;
        }
        case LandmarkType::PROJECTION: {
          // point_cloud_color.col(i) = cv::viz::Color::green();
          msg->points[i].r = 0;
          msg->points[i].g = 0;
          msg->points[i].b = 255;
          break;
        }
        default: {
          // point_cloud_color.col(i) = cv::viz::Color::white();
          msg->points[i].r = 255;
          msg->points[i].g = 0;
          msg->points[i].b = 0;
          break;
        }
      }
    }
    i++;
  }

  ros::Time ros_timestamp;
  ros_timestamp.fromNSec(timestamp);
  pcl_conversions::toPCL(ros_timestamp, msg->header.stamp);
  pointcloud_pub_.publish(msg);
}

void RosVisualizer::publishDebugImage(const Timestamp& timestamp,
                                      const cv::Mat& debug_image) const {
  // CHECK(debug_image.type(), CV_8UC1);
  std_msgs::Header h;
  h.stamp.fromNSec(timestamp);
  h.frame_id = base_link_frame_id_;
  // Copies...
  image_publishers_->publish(
      "mesh_2d", cv_bridge::CvImage(h, "bgr8", debug_image).toImageMsg());
}

void RosVisualizer::publishPerFrameMesh3D(
    const MesherOutput::ConstPtr& output) const {
  CHECK(output);

  const Mesh2D& mesh_2d = output->mesh_2d_;
  const Mesh3D& mesh_3d = output->mesh_3d_;
  size_t number_mesh_2d_polygons = mesh_2d.getNumberOfPolygons();
  size_t mesh_2d_poly_dim = mesh_2d.getMeshPolygonDimension();

  static const size_t cam_width = image_size_.width;
  static const size_t cam_height = image_size_.height;
  DCHECK_GT(cam_width, 0);
  DCHECK_GT(cam_height, 0);

  pcl_msgs::PolygonMesh::Ptr msg(new pcl_msgs::PolygonMesh());
  msg->header.stamp.fromNSec(output->timestamp_);
  msg->header.frame_id = world_frame_id_;

  // Create point cloud to hold vertices.
  pcl::PointCloud<PointNormalUV> cloud;
  cloud.points.reserve(number_mesh_2d_polygons * mesh_2d_poly_dim);
  msg->polygons.reserve(number_mesh_2d_polygons);

  Mesh2D::Polygon polygon;
  for (size_t i = 0; i < number_mesh_2d_polygons; i++) {
    CHECK(mesh_2d.getPolygon(i, &polygon)) << "Could not retrieve 2d polygon.";
    const LandmarkId& lmk0_id = polygon.at(0).getLmkId();
    const LandmarkId& lmk1_id = polygon.at(1).getLmkId();
    const LandmarkId& lmk2_id = polygon.at(2).getLmkId();

    // Returns indices of points in the 3D mesh corresponding to the
    // vertices
    // in the 2D mesh.
    int p0_id, p1_id, p2_id;
    Mesh3D::VertexType vtx0, vtx1, vtx2;
    if (mesh_3d.getVertex(lmk0_id, &vtx0, &p0_id) &&
        mesh_3d.getVertex(lmk1_id, &vtx1, &p1_id) &&
        mesh_3d.getVertex(lmk2_id, &vtx2, &p2_id)) {
      // Get pixel coordinates of the vertices of the 2D mesh.
      const Vertex2D& px0 = polygon.at(0).getVertexPosition();
      const Vertex2D& px1 = polygon.at(1).getVertexPosition();
      const Vertex2D& px2 = polygon.at(2).getVertexPosition();

      // Get 3D coordinates of the vertices of the 3D mesh.
      const Vertex3D& lmk0_pos = vtx0.getVertexPosition();
      const Vertex3D& lmk1_pos = vtx1.getVertexPosition();
      const Vertex3D& lmk2_pos = vtx2.getVertexPosition();

      // Get normals of the vertices of the 3D mesh.
      const Mesh3D::VertexNormal& normal0 = vtx0.getVertexNormal();
      const Mesh3D::VertexNormal& normal1 = vtx1.getVertexNormal();
      const Mesh3D::VertexNormal& normal2 = vtx2.getVertexNormal();

      // FILL POINTCLOUD
      // clang-format off
      PointNormalUV pn0, pn1, pn2;
      pn0.x = lmk0_pos.x; pn1.x = lmk1_pos.x; pn2.x = lmk2_pos.x;
      pn0.y = lmk0_pos.y; pn1.y = lmk1_pos.y; pn2.y = lmk2_pos.y;
      pn0.z = lmk0_pos.z; pn1.z = lmk1_pos.z; pn2.z = lmk2_pos.z;
      // OpenGL textures range from 0 to 1.
      pn0.u = px0.x / cam_width; pn1.u = px1.x / cam_width; pn2.u = px2.x / cam_width;
      pn0.v = px0.y / cam_height; pn1.v = px1.y / cam_height; pn2.v = px2.y / cam_height;
      pn0.normal_x = normal0.x; pn1.normal_x = normal1.x; pn2.normal_x = normal2.x;
      pn0.normal_y = normal0.y; pn1.normal_y = normal1.y; pn2.normal_y = normal2.y;
      pn0.normal_z = normal0.z; pn1.normal_z = normal1.z; pn2.normal_z = normal2.z;
      // clang-format on

      // TODO(Toni): we are adding repeated vertices!!
      cloud.points.push_back(pn0);
      cloud.points.push_back(pn1);
      cloud.points.push_back(pn2);

      // Store polygon connectivity
      pcl_msgs::Vertices vtx_ii;
      vtx_ii.vertices.resize(3);
      size_t idx = i * mesh_2d_poly_dim;
      // Store connectivity CCW bcs of RVIZ
      vtx_ii.vertices[0] = idx + 2;
      vtx_ii.vertices[1] = idx + 1;
      vtx_ii.vertices[2] = idx;
      msg->polygons.push_back(vtx_ii);
    } else {
      // LOG_EVERY_N(ERROR, 1000) << "Polygon in 2d mesh did not have a
      // corresponding polygon in"
      //                          " 3d mesh!";
    }
  }

  cloud.is_dense = false;
  cloud.width = cloud.points.size();
  cloud.height = 1;
  pcl::toROSMsg(cloud, msg->cloud);

  // NOTE: Header fields need to be filled in after pcl::toROSMsg() call.
  msg->cloud.header = std_msgs::Header();
  msg->cloud.header.stamp = msg->header.stamp;
  msg->cloud.header.frame_id = msg->header.frame_id;

  if (msg->polygons.size() > 0) {
    mesh_3d_frame_pub_.publish(msg);
  }

  return;
}  // namespace VIO

void RosVisualizer::publishState(const BackendOutput::ConstPtr& output) const {
  CHECK(output);
  // Get latest estimates for odometry.
  const Timestamp& ts = output->timestamp_;
  const gtsam::Pose3& pose = output->W_State_Blkf_.pose_;
  const gtsam::Rot3& rotation = pose.rotation();
  const gtsam::Quaternion& quaternion = rotation.toQuaternion();
  const gtsam::Vector3& velocity = output->W_State_Blkf_.velocity_;
  const gtsam::Matrix6& pose_cov =
      gtsam::sub(output->state_covariance_lkf_, 0, 6, 0, 6);
  const gtsam::Matrix3& vel_cov =
      gtsam::sub(output->state_covariance_lkf_, 6, 9, 6, 9);

  // First publish odometry estimate
  nav_msgs::Odometry odometry_msg;

  // Create header.
  odometry_msg.header.stamp.fromNSec(ts);
  odometry_msg.header.frame_id = world_frame_id_;
  odometry_msg.child_frame_id = base_link_frame_id_;

  // Position
  odometry_msg.pose.pose.position.x = pose.x();
  odometry_msg.pose.pose.position.y = pose.y();
  odometry_msg.pose.pose.position.z = pose.z();

  // Orientation
  odometry_msg.pose.pose.orientation.w = quaternion.w();
  odometry_msg.pose.pose.orientation.x = quaternion.x();
  odometry_msg.pose.pose.orientation.y = quaternion.y();
  odometry_msg.pose.pose.orientation.z = quaternion.z();

  // Remap covariance from GTSAM convention
  // to odometry convention and fill in covariance
  static const std::vector<int> remapping{3, 4, 5, 0, 1, 2};

  // Position covariance first, angular covariance after
  DCHECK_EQ(pose_cov.rows(), remapping.size());
  DCHECK_EQ(pose_cov.rows() * pose_cov.cols(),
            odometry_msg.pose.covariance.size());
  for (int i = 0; i < pose_cov.rows(); i++) {
    for (int j = 0; j < pose_cov.cols(); j++) {
      odometry_msg.pose
          .covariance[remapping[i] * pose_cov.cols() + remapping[j]] =
          pose_cov(i, j);
    }
  }

  // Linear velocities, trivial values for angular
  const gtsam::Matrix3& inversed_rotation = rotation.transpose();
  const Vector3 velocity_body = inversed_rotation * velocity;
  odometry_msg.twist.twist.linear.x = velocity_body(0);
  odometry_msg.twist.twist.linear.y = velocity_body(1);
  odometry_msg.twist.twist.linear.z = velocity_body(2);

  // Velocity covariance: first linear
  // and then angular (trivial values for angular)
  const gtsam::Matrix3 vel_cov_body =
      inversed_rotation.matrix() * vel_cov * rotation.matrix();
  DCHECK_EQ(vel_cov_body.rows(), 3);
  DCHECK_EQ(vel_cov_body.cols(), 3);
  DCHECK_EQ(odometry_msg.twist.covariance.size(), 36);
  for (int i = 0; i < vel_cov_body.rows(); i++) {
    for (int j = 0; j < vel_cov_body.cols(); j++) {
      odometry_msg.twist
          .covariance[i * static_cast<int>(
                              sqrt(odometry_msg.twist.covariance.size())) +
                      j] = vel_cov_body(i, j);
    }
  }
  // Publish message
  odometry_pub_.publish(odometry_msg);
}

void RosVisualizer::publishFrontendStats(
    const FrontendOutput::ConstPtr& output) const {
  CHECK(output);

  // Get frontend data for resiliency output
  const DebugTrackerInfo& debug_tracker_info = output->getTrackerInfo();

  // Create message type
  std_msgs::Float64MultiArray frontend_stats_msg;

  // Build Message Layout
  frontend_stats_msg.data.resize(13);
  frontend_stats_msg.data[0] = debug_tracker_info.nrDetectedFeatures_;
  frontend_stats_msg.data[1] = debug_tracker_info.nrTrackerFeatures_;
  frontend_stats_msg.data[2] = debug_tracker_info.nrMonoInliers_;
  frontend_stats_msg.data[3] = debug_tracker_info.nrMonoPutatives_;
  frontend_stats_msg.data[4] = debug_tracker_info.nrStereoInliers_;
  frontend_stats_msg.data[5] = debug_tracker_info.nrStereoPutatives_;
  frontend_stats_msg.data[6] = debug_tracker_info.monoRansacIters_;
  frontend_stats_msg.data[7] = debug_tracker_info.stereoRansacIters_;
  frontend_stats_msg.data[8] = debug_tracker_info.nrValidRKP_;
  frontend_stats_msg.data[9] = debug_tracker_info.nrNoLeftRectRKP_;
  frontend_stats_msg.data[10] = debug_tracker_info.nrNoRightRectRKP_;
  frontend_stats_msg.data[11] = debug_tracker_info.nrNoDepthRKP_;
  frontend_stats_msg.data[12] = debug_tracker_info.nrFailedArunRKP_;
  frontend_stats_msg.layout.dim.resize(1);
  frontend_stats_msg.layout.dim[0].size = frontend_stats_msg.data.size();
  frontend_stats_msg.layout.dim[0].stride = 1;
  frontend_stats_msg.layout.dim[0].label =
      "FrontEnd: nrDetFeat, nrTrackFeat, nrMoIn, nrMoPu, nrStIn, nrStPu, "
      "moRaIt, stRaIt, nrVaRKP, nrNoLRKP, nrNoRRKP, nrNoDRKP nrFaARKP";

  // Publish Message
  frontend_stats_pub_.publish(frontend_stats_msg);
}

void RosVisualizer::publishResiliency(
    const FrontendOutput::ConstPtr& frontend_output,
    const BackendOutput::ConstPtr& backend_output) const {
  CHECK(frontend_output);
  CHECK(backend_output);

  // Get frontend and velocity covariance data for resiliency output
  const DebugTrackerInfo& debug_tracker_info =
      frontend_output->getTrackerInfo();
  const gtsam::Matrix6& pose_cov =
      gtsam::sub(backend_output->state_covariance_lkf_, 0, 6, 0, 6);
  const gtsam::Matrix3& vel_cov =
      gtsam::sub(backend_output->state_covariance_lkf_, 6, 9, 6, 9);

  // Create message type for quality of SparkVIO
  std_msgs::Float64MultiArray resiliency_msg;

  // Publishing extra information:
  // cov_v_det and nrStIn should be the most relevant!
  resiliency_msg.layout.dim[0].label =
      "Values: cbrtPDet, cbrtVDet, nrStIn, nrMoIn. "
      "Thresholds : cbrtPDet, cbrtVDet, nrStIn, nrMoIn.";

  CHECK_EQ(pose_cov.size(), 36);
  gtsam::Matrix3 position_cov = gtsam::sub(pose_cov, 3, 6, 3, 6);
  CHECK_EQ(position_cov.size(), 9);

  // Compute eigenvalues and determinant of velocity covariance
  gtsam::Matrix U;
  gtsam::Matrix V;
  gtsam::Vector cov_v_eigv;
  gtsam::svd(vel_cov, U, cov_v_eigv, V);
  CHECK_EQ(cov_v_eigv.size(), 3);

  // Compute eigenvalues and determinant of position covariance
  gtsam::Vector cov_p_eigv;
  gtsam::svd(position_cov, U, cov_p_eigv, V);
  CHECK_EQ(cov_p_eigv.size(), 3);

  // Quality statistics to publish
  resiliency_msg.data.resize(8);
  resiliency_msg.data[0] =
      std::cbrt(cov_p_eigv(0) * cov_p_eigv(1) * cov_p_eigv(2));
  resiliency_msg.data[1] =
      std::cbrt(cov_v_eigv(0) * cov_v_eigv(1) * cov_v_eigv(2));
  resiliency_msg.data[2] = debug_tracker_info.nrStereoInliers_;
  resiliency_msg.data[3] = debug_tracker_info.nrMonoInliers_;

  // Publish thresholds for statistics
  float pos_det_threshold, vel_det_threshold;
  int mono_ransac_theshold, stereo_ransac_threshold;
  CHECK(nh_private_.getParam("velocity_det_threshold", vel_det_threshold));
  CHECK(nh_private_.getParam("position_det_threshold", pos_det_threshold));
  CHECK(
      nh_private_.getParam("stereo_ransac_threshold", stereo_ransac_threshold));
  CHECK(nh_private_.getParam("mono_ransac_threshold", mono_ransac_theshold));
  resiliency_msg.data[4] = pos_det_threshold;
  resiliency_msg.data[5] = vel_det_threshold;
  resiliency_msg.data[6] = stereo_ransac_threshold;
  resiliency_msg.data[7] = mono_ransac_theshold;

  // Build Message Layout
  resiliency_msg.layout.dim.resize(1);
  resiliency_msg.layout.dim[0].size = resiliency_msg.data.size();
  resiliency_msg.layout.dim[0].stride = 1;

  // Publish Message
  resiliency_pub_.publish(resiliency_msg);
}

void RosVisualizer::publishImuBias(const BackendOutput::ConstPtr& output) const {
  CHECK(output);

  // Get imu bias to output
  const ImuBias& imu_bias = output->W_State_Blkf_.imu_bias_;
  const Vector3& accel_bias = imu_bias.accelerometer();
  const Vector3& gyro_bias = imu_bias.gyroscope();

  // Create message type
  std_msgs::Float64MultiArray imu_bias_msg;

  // Get Imu Bias to Publish
  imu_bias_msg.data.resize(6);
  imu_bias_msg.data.at(0) = gyro_bias[0];
  imu_bias_msg.data.at(1) = gyro_bias[1];
  imu_bias_msg.data.at(2) = gyro_bias[2];
  imu_bias_msg.data.at(3) = accel_bias[0];
  imu_bias_msg.data.at(4) = accel_bias[1];
  imu_bias_msg.data.at(5) = accel_bias[2];

  // Build Message Layout
  imu_bias_msg.layout.dim.resize(1);
  imu_bias_msg.layout.dim[0].size = imu_bias_msg.data.size();
  imu_bias_msg.layout.dim[0].stride = 1;
  imu_bias_msg.layout.dim[0].label = "Gyro Bias: x,y,z. Accel Bias: x,y,z";

  // Publish Message
  imu_bias_pub_.publish(imu_bias_msg);
}

void RosVisualizer::publishTf(const BackendOutput::ConstPtr& output) {
  CHECK(output);

  const Timestamp& timestamp = output->timestamp_;
  const gtsam::Pose3& pose = output->W_State_Blkf_.pose_;
  // const gtsam::Quaternion& quaternion = pose.rotation().toQuaternion();
  // Publish base_link TF.
  geometry_msgs::TransformStamped odom_tf;
  odom_tf.header.stamp.fromNSec(timestamp);
  odom_tf.header.frame_id = world_frame_id_;
  odom_tf.child_frame_id = base_link_frame_id_;

  utils::poseToMsgTF(pose, &odom_tf.transform);
  tf_broadcaster_.sendTransform(odom_tf);
}

}  // namespace VIO<|MERGE_RESOLUTION|>--- conflicted
+++ resolved
@@ -69,13 +69,9 @@
     const VisualizerInput& viz_input) {
   publishBackendOutput(viz_input.backend_output_);
   publishFrontendOutput(viz_input.frontend_output_);
-<<<<<<< HEAD
-  publishMesherOutput(viz_input.mesher_output_);
-=======
   if (viz_input.mesher_output_) publishMesherOutput(viz_input.mesher_output_);
   // publishLcdOutput(viz_input->lcd_output_); // missing this one...
   // Return empty output, since in ROS, we only publish, not display...
->>>>>>> 0d8fb494
   return VIO::make_unique<VisualizerOutput>();
 }
 
