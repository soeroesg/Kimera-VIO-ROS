--- conflicted
+++ resolved
@@ -198,7 +198,6 @@
                   base_link_frame_id_,
                   right_cam_frame_id_);
 
-<<<<<<< HEAD
   //! IMU Spinner
   if (vio_params_.parallel_run_) {
     // Imu Async Spinner: will process the imu queue only, instead of ROS'
@@ -223,11 +222,6 @@
   } else {
     LOG(INFO) << "RosOnlineDataProvider running in sequential mode.";
   }
-=======
-  // This async spinner will process the regular Global callback queue of ROS.
-  static constexpr size_t kGlobalSpinnerThreads = 2u;
-  async_spinner_ = VIO::make_unique<ros::AsyncSpinner>(kGlobalSpinnerThreads);
->>>>>>> 0d8fb494
 }
 
 RosOnlineDataProvider::~RosOnlineDataProvider() {
