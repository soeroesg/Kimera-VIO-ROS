﻿/**
 * @file   base-data-source.cpp
 * @brief  Base class for ROS wrappers for spark vio.
 * @author Yun Chang
 * @author Antoni Rosinol
 */

#include "spark-vio-ros/ros-data-source.h"

#include <string>
#include <vector>

#include <cv_bridge/cv_bridge.h>
#include <geometry_msgs/TransformStamped.h>
#include <nav_msgs/Odometry.h>
#include <nav_msgs/Path.h>
#include <sensor_msgs/Image.h>
#include <sensor_msgs/Imu.h>
#include <sensor_msgs/image_encodings.h>
#include <std_msgs/Bool.h>
#include <std_msgs/Float64MultiArray.h>

#include <pcl_conversions/pcl_conversions.h>
#include <pcl_msgs/PolygonMesh.h>
#include <pcl_ros/point_cloud.h>

#include <tf2_ros/static_transform_broadcaster.h>

namespace VIO {

RosBaseDataProvider::RosBaseDataProvider()
    : DataProvider(),
      it_(nullptr),
      stereo_calib_(),
      vio_output_(),
      nh_(),
      nh_private_("~"),
      vio_output_queue_("VIO output"),
      lcd_output_queue_("LCD output") {
  ROS_INFO(">>>>>>> Initializing Spark-VIO-ROS <<<<<<<");

  // Parse calibration info for camera and IMU
  // Calibration info on parameter server (Parsed from yaml)
  parseCameraData(&stereo_calib_);
  parseImuData(&imu_data_, &pipeline_params_.imu_params_);
  // parse backend/frontend parameters
  // Mind that parseBackendParams modifies the imu_params_ if using the default!
  // TODO(TONI) the parseImuData is completely flawed, since parse backend
  // is actually parsing the imu params!!

  parseBackendParams();

  CHECK(pipeline_params_.backend_params_);
  parseFrontendParams();

  parseLCDParams();
  CHECK_NOTNULL(&pipeline_params_.lcd_params_);

  // Print parameters to check.
  printParsedParams();

  it_ = VIO::make_unique<image_transport::ImageTransport>(nh_);

  // Get ROS params
  CHECK(nh_private_.getParam("base_link_frame_id", base_link_frame_id_));
  CHECK(nh_private_.getParam("world_frame_id", world_frame_id_));
  CHECK(nh_private_.getParam("map_frame_id", map_frame_id_));
  CHECK(!base_link_frame_id_.empty());
  CHECK(!world_frame_id_.empty());
<<<<<<< HEAD
  CHECK(!map_frame_id_.empty());
=======
  CHECK(nh_private_.getParam("left_cam_frame_id", left_cam_frame_id_));
  CHECK(!left_cam_frame_id_.empty());
  CHECK(nh_private_.getParam("right_cam_frame_id", right_cam_frame_id_));
  CHECK(!right_cam_frame_id_.empty());
>>>>>>> b68467b8

  // Publishers
  odometry_pub_ = nh_.advertise<nav_msgs::Odometry>("odometry", 10, true);
  frontend_stats_pub_ =
      nh_.advertise<std_msgs::Float64MultiArray>("frontend_stats", 10);
  resiliency_pub_ =
      nh_.advertise<std_msgs::Float64MultiArray>("resiliency", 10);
  imu_bias_pub_ = nh_.advertise<std_msgs::Float64MultiArray>("imu_bias", 10);
  trajectory_pub_ = nh_.advertise<nav_msgs::Path>("optimized_trajectory", 10);
  posegraph_pub_ = nh_.advertise<pose_graph_tools::PoseGraph>("pose_graph", 10);
  pointcloud_pub_ =
      nh_.advertise<PointCloudXYZRGB>("time_horizon_pointcloud", 10, true);
  mesh_3d_frame_pub_ = nh_.advertise<pcl_msgs::PolygonMesh>("mesh", 5, true);
  debug_img_pub_ = it_->advertise("debug_mesh_img", 10, true);

  // Static TFs for left/right cameras
  const gtsam::Pose3& body_Pose_left_cam =
      stereo_calib_.left_camera_info_.body_Pose_cam_;
  const gtsam::Pose3& body_Pose_right_cam =
      stereo_calib_.right_camera_info_.body_Pose_cam_;
  publishStaticTf(body_Pose_left_cam,
                  base_link_frame_id_,
                  left_cam_frame_id_);
  publishStaticTf(body_Pose_right_cam,
                  base_link_frame_id_,
                  right_cam_frame_id_);
}

RosBaseDataProvider::~RosBaseDataProvider() {}

cv::Mat RosBaseDataProvider::readRosImage(
    const sensor_msgs::ImageConstPtr& img_msg) const {
  cv_bridge::CvImagePtr cv_ptr;
  try {
    cv_ptr = cv_bridge::toCvCopy(img_msg);
  } catch (cv_bridge::Exception& exception) {
    ROS_FATAL("cv_bridge exception: %s", exception.what());
    ros::shutdown();
  }

  if (img_msg->encoding == sensor_msgs::image_encodings::BGR8) {
    LOG(WARNING) << "Converting image...";
    cv::cvtColor(cv_ptr->image, cv_ptr->image, cv::COLOR_BGR2GRAY);
  } else {
    CHECK_EQ(cv_ptr->encoding, sensor_msgs::image_encodings::MONO8)
        << "Expected image with MONO8 or BGR8 encoding.";
  }

  return cv_ptr->image;
}

cv::Mat RosBaseDataProvider::readRosDepthImage(
    const sensor_msgs::ImageConstPtr& img_msg) const {
  cv_bridge::CvImagePtr cv_ptr;
  try {
    cv_ptr =
        cv_bridge::toCvCopy(img_msg, sensor_msgs::image_encodings::TYPE_16UC1);
  } catch (cv_bridge::Exception& exception) {
    ROS_FATAL("cv_bridge exception: %s", exception.what());
    ros::shutdown();
  }
  cv::Mat img_depth = cv_ptr->image;
  if (img_depth.type() != CV_16UC1) {
    LOG(WARNING) << "Converting img_depth.";
    img_depth.convertTo(img_depth, CV_16UC1);
  }
  return img_depth;
}

bool RosBaseDataProvider::parseCameraData(StereoCalibration* stereo_calib) {
  CHECK_NOTNULL(stereo_calib);
  // Parse camera calibration info (from param server)

  // Rate
  double rate;
  nh_private_.getParam("camera_rate_hz", rate);

  // Resoltuion
  std::vector<int> resolution;
  CHECK(nh_private_.getParam("camera_resolution", resolution));
  CHECK_EQ(resolution.size(), 2);

  // Get distortion/intrinsics/extrinsics for each camera
  for (int i = 0; i < 2; i++) {
    std::string camera_name;
    CameraParams camera_param_i;
    // Fill in rate and resolution
    camera_param_i.image_size_ = cv::Size(resolution[0], resolution[1]);
    // Terminology wrong but following rest of the repo
    camera_param_i.frame_rate_ = 1.0 / rate;

    if (i == 0) {
      camera_name = "left_camera_";
    } else {
      camera_name = "right_camera_";
    }
    // Parse intrinsics (camera matrix)
    std::vector<double> intrinsics;
    nh_private_.getParam(camera_name + "intrinsics", intrinsics);
    CHECK_EQ(intrinsics.size(), 4u);
    camera_param_i.intrinsics_ = intrinsics;
    // Conver intrinsics to camera matrix (OpenCV format)
    camera_param_i.camera_matrix_ = cv::Mat::eye(3, 3, CV_64F);
    camera_param_i.camera_matrix_.at<double>(0, 0) = intrinsics[0];
    camera_param_i.camera_matrix_.at<double>(1, 1) = intrinsics[1];
    camera_param_i.camera_matrix_.at<double>(0, 2) = intrinsics[2];
    camera_param_i.camera_matrix_.at<double>(1, 2) = intrinsics[3];

    // Parse extrinsics (rotation and translation)
    std::vector<double> extrinsics;
    // Encode calibration frame to body frame
    std::vector<double> frame_change;
    CHECK(nh_private_.getParam(camera_name + "extrinsics", extrinsics));
    CHECK(nh_private_.getParam("calibration_to_body_frame", frame_change));
    CHECK_EQ(extrinsics.size(), 16u);
    CHECK_EQ(frame_change.size(), 16u);
    // Place into matrix
    // 4 4 is hardcoded here because currently only accept extrinsic input
    // in homoegeneous format [R T ; 0 1]
    cv::Mat E_calib = cv::Mat::zeros(4, 4, CV_64F);
    cv::Mat calib2body = cv::Mat::zeros(4, 4, CV_64F);
    for (int k = 0; k < 16; k++) {
      int row = k / 4;  // Integer division, truncation of fractional part.
      int col = k % 4;
      E_calib.at<double>(row, col) = extrinsics[k];
      calib2body.at<double>(row, col) = frame_change[k];
    }

    // TODO(Yun): Check frames convention!
    // Extrinsics in body frame
    cv::Mat E_body = calib2body * E_calib;

    // restore back to vector form
    std::vector<double> extrinsics_body;
    for (int k = 0; k < 16; k++) {
      int row = k / 4;  // Integer division, truncation of fractional part.
      int col = k % 4;
      extrinsics_body.push_back(E_body.at<double>(row, col));
    }

    camera_param_i.body_Pose_cam_ =
        UtilsOpenCV::Vec2pose(extrinsics_body, 4, 4);

    // Distortion model
    std::string distortion_model;
    nh_private_.getParam("distortion_model", distortion_model);
    camera_param_i.distortion_model_ = distortion_model;

    // Parse distortion
    std::vector<double> d_coeff;
    nh_private_.getParam(camera_name + "distortion_coefficients", d_coeff);
    cv::Mat distortion_coeff;

    // TODO(Toni): this is super prone to errors, do not rely only on d_coeff
    // size to know what distortion params we are using...
    switch (d_coeff.size()) {
      case (4): {
        CHECK_EQ(camera_param_i.distortion_model_, "radial-tangential");
        // If given 4 coefficients
        // TODO(Toni): why 'or'? Should be only one no?
        ROS_INFO(
            "Using radtan or equidistant model (4 coefficients) for camera %d",
            i);
        distortion_coeff = cv::Mat::zeros(1, 4, CV_64F);
        distortion_coeff.at<double>(0, 0) = d_coeff[0];  // k1
        distortion_coeff.at<double>(0, 1) = d_coeff[1];  // k2
        distortion_coeff.at<double>(0, 3) = d_coeff[2];  // p1 or k3
        distortion_coeff.at<double>(0, 4) = d_coeff[3];  // p2 or k4
        break;
    }
      case (5): {
        CHECK_EQ(camera_param_i.distortion_model_, "radial-tangential");
        // If given 5 coefficients
        ROS_INFO("Using radtan model (5 coefficients) for camera %d", i);
        distortion_coeff = cv::Mat::zeros(1, 5, CV_64F);
        for (int k = 0; k < 5; k++) {
          distortion_coeff.at<double>(0, k) = d_coeff[k];  // k1, k2, k3, p1, p2
        }
        break;
    }
    default: { // otherwise
        ROS_FATAL("Unsupported distortion format.");
    }
    }

    camera_param_i.distortion_coeff_ = distortion_coeff;

    // TODO(unknown): add skew (can add switch statement when parsing
    // intrinsics)
    // TODO(TONI): wtf! before we parse 5 params if radial-tangential,
    // but now we only use 4? We don't care or what?
    camera_param_i.calibration_ =
        gtsam::Cal3DS2(intrinsics[0],                       // fx
                       intrinsics[1],                       // fy
                       0.0,                                 // skew
                       intrinsics[2],                       // u0
                       intrinsics[3],                       // v0
                       distortion_coeff.at<double>(0, 0),   //  k1
                       distortion_coeff.at<double>(0, 1),   //  k2
                       distortion_coeff.at<double>(0, 3),   //  p1
                       distortion_coeff.at<double>(0, 4));  //  p2

    if (i == 0) {
      stereo_calib->left_camera_info_ = camera_param_i;
    } else {
      stereo_calib->right_camera_info_ = camera_param_i;
    }
  }

  // Calculate the pose of right camera relative to the left camera
  stereo_calib->camL_Pose_camR_ =
      (stereo_calib->left_camera_info_.body_Pose_cam_)
          .between(stereo_calib->right_camera_info_.body_Pose_cam_);

  ROS_INFO("Parsed stereo camera calibration");
  return true;
}

bool RosBaseDataProvider::parseImuData(ImuData* imu_data,
                                       ImuParams* imu_params) const {
  CHECK_NOTNULL(imu_data);
  CHECK_NOTNULL(imu_params);
  // Parse IMU calibration info (from param server)
  double rate = 0.0;
  CHECK(nh_private_.getParam("imu_rate_hz", rate));
  double gyro_noise = 0.0;
  CHECK(nh_private_.getParam("gyroscope_noise_density", gyro_noise));
  double gyro_walk = 0.0;
  CHECK(nh_private_.getParam("gyroscope_random_walk", gyro_walk));
  double acc_noise = 0.0;
  CHECK(nh_private_.getParam("accelerometer_noise_density", acc_noise));
  double acc_walk = 0.0;
  CHECK(nh_private_.getParam("accelerometer_random_walk", acc_walk));
  double imu_shift = 0.0;  // check the actual sign of how it is applied (weird)
  CHECK(nh_private_.getParam("imu_shift", imu_shift));
  LOG_IF(WARNING, imu_shift != 0.0) << "Adding/Substracting a timestamp shift to"
                                       " IMU of: " << imu_shift;
  CHECK_GT(rate, 0.0);
  CHECK_GT(gyro_noise, 0.0);
  CHECK_GT(gyro_walk, 0.0);
  CHECK_GT(acc_noise, 0.0);
  CHECK_GT(acc_walk, 0.0);

  // TODO(Sandro): Do we need these parameters??
  imu_data->nominal_imu_rate_ = 1.0 / rate;
  imu_data->imu_rate_ = 1.0 / rate;
  imu_data->imu_rate_std_ = 0.00500009;          // set to 0 for now
  imu_data->imu_rate_maxMismatch_ = 0.00500019;  // set to 0 for now

  // Gyroscope and accelerometer noise parameters
  // TODO(Toni): why are we not parsing these from .yaml file????
  imu_params->gyro_noise_ = gyro_noise;
  imu_params->gyro_walk_ = gyro_walk;
  imu_params->acc_noise_ = acc_noise;
  imu_params->acc_walk_ = acc_walk;
  // imu_shift is defined as t_imu = t_cam + imu_shift (see: Kalibr)
  imu_params->imu_shift_ = imu_shift;

  ROS_INFO("Parsed IMU calibration");
  return true;
}

void RosBaseDataProvider::publishVioOutput(const SpinOutputPacket& vio_output) {
  publishTf(vio_output);
  if (odometry_pub_.getNumSubscribers() > 0) {
    publishState(vio_output);
  }
  // Publish 3d mesh (not the time-horizon one! just the per-frame one)
  if (mesh_3d_frame_pub_.getNumSubscribers() > 0) {
    publishPerFrameMesh3D(vio_output);
  }
  // Publish 2d mesh debug image
  if (debug_img_pub_.getNumSubscribers() > 0) {
    publishDebugImage(vio_output.getTimestamp(), vio_output.mesh_2d_img_);
  }
  if (pointcloud_pub_.getNumSubscribers() > 0) {
    publishTimeHorizonPointCloud(vio_output.getTimestamp(),
                                 vio_output.points_with_id_VIO_,
                                 vio_output.lmk_id_to_lmk_type_map_);
  }
  if (frontend_stats_pub_.getNumSubscribers() > 0) {
    publishFrontendStats(vio_output);
  }
  // Publish Resiliency
  if (resiliency_pub_.getNumSubscribers() > 0) {
    publishResiliency(vio_output);
  }
  if (imu_bias_pub_.getNumSubscribers() > 0) {
    publishImuBias(vio_output);
  }
}

void RosBaseDataProvider::publishLcdOutput(const LoopClosureDetectorOutputPayload& lcd_output) {
  publishTf(lcd_output);
  if (trajectory_pub_.getNumSubscribers() > 0 ) {
    publishOptimizedTrajectory(lcd_output);
  }
  if (posegraph_pub_.getNumSubscribers() > 0 ) {
    publishPoseGraph(lcd_output);
  }
}

void RosBaseDataProvider::publishTimeHorizonPointCloud(
    const Timestamp& timestamp, const PointsWithIdMap& points_with_id,
    const LmkIdToLmkTypeMap& lmk_id_to_lmk_type_map) const {
  PointCloudXYZRGB::Ptr msg(new PointCloudXYZRGB);
  msg->header.frame_id = world_frame_id_;
  msg->is_dense = true;
  msg->height = 1;
  msg->width = points_with_id.size();
  msg->points.resize(points_with_id.size());

  LOG(ERROR) << "Points with id size: " << msg->points.size();

  bool color_the_cloud = false;
  if (lmk_id_to_lmk_type_map.size() != 0) {
    color_the_cloud = true;
    CHECK_EQ(points_with_id.size(), lmk_id_to_lmk_type_map.size());
  }

  if (points_with_id.size() == 0) {
    // No points to visualize.
    return;
  }

  // Populate cloud structure with 3D points.
  size_t i = 0;
  for (const std::pair<LandmarkId, gtsam::Point3>& id_point : points_with_id) {
    const gtsam::Point3 point_3d = id_point.second;
    msg->points[i].x = static_cast<float>(point_3d.x());
    msg->points[i].y = static_cast<float>(point_3d.y());
    msg->points[i].z = static_cast<float>(point_3d.z());
    if (color_the_cloud) {
      DCHECK(lmk_id_to_lmk_type_map.find(id_point.first) !=
             lmk_id_to_lmk_type_map.end());
      switch (lmk_id_to_lmk_type_map.at(id_point.first)) {
        case LandmarkType::SMART: {
          // point_cloud_color.col(i) = cv::viz::Color::white();
          msg->points[i].r = 0;
          msg->points[i].g = 255;
          msg->points[i].b = 0;
          break;
        }
        case LandmarkType::PROJECTION: {
          // point_cloud_color.col(i) = cv::viz::Color::green();
          msg->points[i].r = 0;
          msg->points[i].g = 0;
          msg->points[i].b = 255;
          break;
        }
        default: {
          // point_cloud_color.col(i) = cv::viz::Color::white();
          msg->points[i].r = 255;
          msg->points[i].g = 0;
          msg->points[i].b = 0;
          break;
        }
      }
    }
    i++;
  }

  ros::Time ros_timestamp;
  ros_timestamp.fromNSec(timestamp);
  pcl_conversions::toPCL(ros_timestamp, msg->header.stamp);
  pointcloud_pub_.publish(msg);
}

void RosBaseDataProvider::publishDebugImage(const Timestamp& timestamp,
                                            const cv::Mat& debug_image) const {
  // CHECK(debug_image.type(), CV_8UC1);
  std_msgs::Header h;
  h.stamp.fromNSec(timestamp);
  h.frame_id = base_link_frame_id_;
  // Copies...
  debug_img_pub_.publish(
      cv_bridge::CvImage(h, "bgr8", debug_image).toImageMsg());
}

// void RosBaseDataProvider::publishTimeHorizonMesh3D(
//    const SpinOutputPacket& vio_output) {
//  const Mesh3D& mesh_3d = vio_output.mesh_3d_;
//  size_t number_mesh_3d_polygons = mesh_3d.getNumberOfPolygons();
//}

void RosBaseDataProvider::publishPerFrameMesh3D(
    const SpinOutputPacket& vio_output) const {
  const Mesh2D& mesh_2d = vio_output.mesh_2d_;
  const Mesh3D& mesh_3d = vio_output.mesh_3d_;
  size_t number_mesh_2d_polygons = mesh_2d.getNumberOfPolygons();
  size_t mesh_2d_poly_dim = mesh_2d.getMeshPolygonDimension();

  static const size_t cam_width =
      stereo_calib_.left_camera_info_.image_size_.width;
  static const size_t cam_height =
      stereo_calib_.left_camera_info_.image_size_.height;
  DCHECK_GT(cam_width, 0);
  DCHECK_GT(cam_height, 0);

  pcl_msgs::PolygonMesh::Ptr msg(new pcl_msgs::PolygonMesh());
  msg->header.stamp.fromNSec(vio_output.getTimestamp());
  msg->header.frame_id = world_frame_id_;

  // Create point cloud to hold vertices.
  pcl::PointCloud<PointNormalUV> cloud;
  cloud.points.reserve(number_mesh_2d_polygons * mesh_2d_poly_dim);
  msg->polygons.reserve(number_mesh_2d_polygons);

  Mesh2D::Polygon polygon;
  for (size_t i = 0; i < number_mesh_2d_polygons; i++) {
    CHECK(mesh_2d.getPolygon(i, &polygon)) << "Could not retrieve 2d polygon.";
    const LandmarkId& lmk0_id = polygon.at(0).getLmkId();
    const LandmarkId& lmk1_id = polygon.at(1).getLmkId();
    const LandmarkId& lmk2_id = polygon.at(2).getLmkId();

    // Returns indices of points in the 3D mesh corresponding to the
    // vertices
    // in the 2D mesh.
    int p0_id, p1_id, p2_id;
    Mesh3D::VertexType vtx0, vtx1, vtx2;
    if (mesh_3d.getVertex(lmk0_id, &vtx0, &p0_id) &&
        mesh_3d.getVertex(lmk1_id, &vtx1, &p1_id) &&
        mesh_3d.getVertex(lmk2_id, &vtx2, &p2_id)) {
      // Get pixel coordinates of the vertices of the 2D mesh.
      const Vertex2D& px0 = polygon.at(0).getVertexPosition();
      const Vertex2D& px1 = polygon.at(1).getVertexPosition();
      const Vertex2D& px2 = polygon.at(2).getVertexPosition();

      // Get 3D coordinates of the vertices of the 3D mesh.
      const Vertex3D& lmk0_pos = vtx0.getVertexPosition();
      const Vertex3D& lmk1_pos = vtx1.getVertexPosition();
      const Vertex3D& lmk2_pos = vtx2.getVertexPosition();

      // Get normals of the vertices of the 3D mesh.
      const Mesh3D::VertexNormal& normal0 = vtx0.getVertexNormal();
      const Mesh3D::VertexNormal& normal1 = vtx1.getVertexNormal();
      const Mesh3D::VertexNormal& normal2 = vtx2.getVertexNormal();

      // FILL POINTCLOUD
      // clang-format off
      PointNormalUV pn0, pn1, pn2;
      pn0.x = lmk0_pos.x; pn1.x = lmk1_pos.x; pn2.x = lmk2_pos.x;
      pn0.y = lmk0_pos.y; pn1.y = lmk1_pos.y; pn2.y = lmk2_pos.y;
      pn0.z = lmk0_pos.z; pn1.z = lmk1_pos.z; pn2.z = lmk2_pos.z;
      // OpenGL textures range from 0 to 1.
      pn0.u = px0.x / cam_width; pn1.u = px1.x / cam_width; pn2.u = px2.x / cam_width;
      pn0.v = px0.y / cam_height; pn1.v = px1.y / cam_height; pn2.v = px2.y / cam_height;
      pn0.normal_x = normal0.x; pn1.normal_x = normal1.x; pn2.normal_x = normal2.x;
      pn0.normal_y = normal0.y; pn1.normal_y = normal1.y; pn2.normal_y = normal2.y;
      pn0.normal_z = normal0.z; pn1.normal_z = normal1.z; pn2.normal_z = normal2.z;
      // clang-format on

      // TODO(Toni): we are adding repeated vertices!!
      cloud.points.push_back(pn0);
      cloud.points.push_back(pn1);
      cloud.points.push_back(pn2);

      // Store polygon connectivity
      pcl_msgs::Vertices vtx_ii;
      vtx_ii.vertices.resize(3);
      size_t idx = i * mesh_2d_poly_dim;
      // Store connectivity CCW bcs of RVIZ
      vtx_ii.vertices[0] = idx + 2;
      vtx_ii.vertices[1] = idx + 1;
      vtx_ii.vertices[2] = idx;
      msg->polygons.push_back(vtx_ii);
    } else {
      // LOG_EVERY_N(ERROR, 1000) << "Polygon in 2d mesh did not have a
      // corresponding polygon in"
      //                          " 3d mesh!";
    }
  }

  cloud.is_dense = false;
  cloud.width = cloud.points.size();
  cloud.height = 1;
  pcl::toROSMsg(cloud, msg->cloud);

  // NOTE: Header fields need to be filled in after pcl::toROSMsg() call.
  msg->cloud.header = std_msgs::Header();
  msg->cloud.header.stamp = msg->header.stamp;
  msg->cloud.header.frame_id = msg->header.frame_id;

  if (msg->polygons.size() > 0) {
    mesh_3d_frame_pub_.publish(msg);
  }

  return;
}  // namespace VIO

void RosBaseDataProvider::publishState(
    const SpinOutputPacket& vio_output) const {
  // Get latest estimates for odometry.
  const gtsam::Pose3& pose = vio_output.getEstimatedPose();
  const gtsam::Vector3& velocity = vio_output.getEstimatedVelocity();
  const Timestamp& ts = vio_output.getTimestamp();
  const gtsam::Matrix6& pose_cov = vio_output.getEstimatedPoseCov();
  const gtsam::Matrix3& vel_cov = vio_output.getEstimatedVelCov();

  // First publish odometry estimate
  nav_msgs::Odometry odometry_msg;

  // Create header.
  odometry_msg.header.stamp.fromNSec(ts);
  odometry_msg.header.frame_id = world_frame_id_;
  odometry_msg.child_frame_id = base_link_frame_id_;

  // Position
  odometry_msg.pose.pose.position.x = pose.x();
  odometry_msg.pose.pose.position.y = pose.y();
  odometry_msg.pose.pose.position.z = pose.z();

  // Orientation
  const gtsam::Rot3& rotation = pose.rotation();
  const gtsam::Quaternion& quaternion = rotation.toQuaternion();
  odometry_msg.pose.pose.orientation.w = quaternion.w();
  odometry_msg.pose.pose.orientation.x = quaternion.x();
  odometry_msg.pose.pose.orientation.y = quaternion.y();
  odometry_msg.pose.pose.orientation.z = quaternion.z();

  // Remap covariance from GTSAM convention
  // to odometry convention and fill in covariance
  static const std::vector<int> remapping{3, 4, 5, 0, 1, 2};

  // Position covariance first, angular covariance after
  DCHECK_EQ(pose_cov.rows(), remapping.size());
  DCHECK_EQ(pose_cov.rows() * pose_cov.cols(),
            odometry_msg.pose.covariance.size());
  for (int i = 0; i < pose_cov.rows(); i++) {
    for (int j = 0; j < pose_cov.cols(); j++) {
      odometry_msg.pose
          .covariance[remapping[i] * pose_cov.cols() + remapping[j]] =
          pose_cov(i, j);
    }
  }

  // Linear velocities, trivial values for angular
  const gtsam::Matrix3& inversed_rotation = rotation.transpose();
  const Vector3 velocity_body = inversed_rotation * velocity;
  odometry_msg.twist.twist.linear.x = velocity_body(0);
  odometry_msg.twist.twist.linear.y = velocity_body(1);
  odometry_msg.twist.twist.linear.z = velocity_body(2);

  // Velocity covariance: first linear
  // and then angular (trivial values for angular)
  const gtsam::Matrix3 vel_cov_body =
      inversed_rotation.matrix() * vel_cov * rotation.matrix();
  DCHECK_EQ(vel_cov_body.rows(), 3);
  DCHECK_EQ(vel_cov_body.cols(), 3);
  DCHECK_EQ(odometry_msg.twist.covariance.size(), 36);
  for (int i = 0; i < vel_cov_body.rows(); i++) {
    for (int j = 0; j < vel_cov_body.cols(); j++) {
      odometry_msg.twist
          .covariance[i * static_cast<int>(
                              sqrt(odometry_msg.twist.covariance.size())) +
                      j] = vel_cov_body(i, j);
    }
  }
  // Publish message
  odometry_pub_.publish(odometry_msg);
}

void RosBaseDataProvider::publishTf(const SpinOutputPacket& vio_output) {
  const Timestamp& timestamp = vio_output.getTimestamp();
  const gtsam::Pose3& pose = vio_output.getEstimatedPose();
  const gtsam::Quaternion& quaternion = pose.rotation().toQuaternion();
  // Publish base_link TF.
  geometry_msgs::TransformStamped odom_tf;
  odom_tf.header.stamp.fromNSec(timestamp);
  odom_tf.header.frame_id = world_frame_id_;
  odom_tf.child_frame_id = base_link_frame_id_;

  odom_tf.transform.translation.x = pose.x();
  odom_tf.transform.translation.y = pose.y();
  odom_tf.transform.translation.z = pose.z();
  odom_tf.transform.rotation.w = quaternion.w();
  odom_tf.transform.rotation.x = quaternion.x();
  odom_tf.transform.rotation.y = quaternion.y();
  odom_tf.transform.rotation.z = quaternion.z();
  tf_broadcaster_.sendTransform(odom_tf);
}

void RosBaseDataProvider::publishFrontendStats(
    const SpinOutputPacket& vio_output) const {
  // Get frontend data for resiliency output
  const DebugTrackerInfo& debug_tracker_info = vio_output.getTrackerInfo();

  // Create message type
  std_msgs::Float64MultiArray frontend_stats_msg;

  // Build Message Layout
  frontend_stats_msg.data.resize(13);
  frontend_stats_msg.data[0] = debug_tracker_info.nrDetectedFeatures_;
  frontend_stats_msg.data[1] = debug_tracker_info.nrTrackerFeatures_;
  frontend_stats_msg.data[2] = debug_tracker_info.nrMonoInliers_;
  frontend_stats_msg.data[3] = debug_tracker_info.nrMonoPutatives_;
  frontend_stats_msg.data[4] = debug_tracker_info.nrStereoInliers_;
  frontend_stats_msg.data[5] = debug_tracker_info.nrStereoPutatives_;
  frontend_stats_msg.data[6] = debug_tracker_info.monoRansacIters_;
  frontend_stats_msg.data[7] = debug_tracker_info.stereoRansacIters_;
  frontend_stats_msg.data[8] = debug_tracker_info.nrValidRKP_;
  frontend_stats_msg.data[9] = debug_tracker_info.nrNoLeftRectRKP_;
  frontend_stats_msg.data[10] = debug_tracker_info.nrNoRightRectRKP_;
  frontend_stats_msg.data[11] = debug_tracker_info.nrNoDepthRKP_;
  frontend_stats_msg.data[12] = debug_tracker_info.nrFailedArunRKP_;
  frontend_stats_msg.layout.dim.resize(1);
  frontend_stats_msg.layout.dim[0].size = frontend_stats_msg.data.size();
  frontend_stats_msg.layout.dim[0].stride = 1;
  frontend_stats_msg.layout.dim[0].label =
      "FrontEnd: nrDetFeat, nrTrackFeat, nrMoIn, nrMoPu, nrStIn, nrStPu, "
      "moRaIt, stRaIt, nrVaRKP, nrNoLRKP, nrNoRRKP, nrNoDRKP nrFaARKP";

  // Publish Message
  frontend_stats_pub_.publish(frontend_stats_msg);
}

void RosBaseDataProvider::publishResiliency(
    const SpinOutputPacket& vio_output) const {
  // Get frontend and velocity covariance data for resiliency output
  const DebugTrackerInfo& debug_tracker_info = vio_output.getTrackerInfo();
  const gtsam::Matrix3& vel_cov = vio_output.getEstimatedVelCov();
  const gtsam::Matrix6& pose_cov = vio_output.getEstimatedPoseCov();

  // Create message type for quality of SparkVIO
  std_msgs::Float64MultiArray resiliency_msg;

  // Publishing extra information:
  // cov_v_det and nrStIn should be the most relevant!
  resiliency_msg.layout.dim[0].label =
      "Values: cbrtPDet, cbrtVDet, nrStIn, nrMoIn. "
      "Thresholds : cbrtPDet, cbrtVDet, nrStIn, nrMoIn.";

  CHECK_EQ(pose_cov.size(), 36);
  gtsam::Matrix3 position_cov = gtsam::sub(pose_cov, 3, 6, 3, 6);
  CHECK_EQ(position_cov.size(), 9);

  // Compute eigenvalues and determinant of velocity covariance
  gtsam::Matrix U;
  gtsam::Matrix V;
  gtsam::Vector cov_v_eigv;
  gtsam::svd(vel_cov, U, cov_v_eigv, V);
  CHECK_EQ(cov_v_eigv.size(), 3);

  // Compute eigenvalues and determinant of position covariance
  gtsam::Vector cov_p_eigv;
  gtsam::svd(position_cov, U, cov_p_eigv, V);
  CHECK_EQ(cov_p_eigv.size(), 3);

  // Quality statistics to publish
  resiliency_msg.data.resize(8);
  resiliency_msg.data[0] =
      std::cbrt(cov_p_eigv(0) * cov_p_eigv(1) * cov_p_eigv(2));
  resiliency_msg.data[1] =
      std::cbrt(cov_v_eigv(0) * cov_v_eigv(1) * cov_v_eigv(2));
  resiliency_msg.data[2] = debug_tracker_info.nrStereoInliers_;
  resiliency_msg.data[3] = debug_tracker_info.nrMonoInliers_;

  // Publish thresholds for statistics
  float pos_det_threshold, vel_det_threshold;
  int mono_ransac_theshold, stereo_ransac_threshold;
  CHECK(nh_private_.getParam("velocity_det_threshold", vel_det_threshold));
  CHECK(nh_private_.getParam("position_det_threshold", pos_det_threshold));
  CHECK(
      nh_private_.getParam("stereo_ransac_threshold", stereo_ransac_threshold));
  CHECK(nh_private_.getParam("mono_ransac_threshold", mono_ransac_theshold));
  resiliency_msg.data[4] = pos_det_threshold;
  resiliency_msg.data[5] = vel_det_threshold;
  resiliency_msg.data[6] = stereo_ransac_threshold;
  resiliency_msg.data[7] = mono_ransac_theshold;

  // Build Message Layout
  resiliency_msg.layout.dim.resize(1);
  resiliency_msg.layout.dim[0].size = resiliency_msg.data.size();
  resiliency_msg.layout.dim[0].stride = 1;

  // Publish Message
  resiliency_pub_.publish(resiliency_msg);
}

void RosBaseDataProvider::publishImuBias(
    const SpinOutputPacket& vio_output) const {
  // Get imu bias to output
  const ImuBias& imu_bias = vio_output.getEstimatedBias();
  const Vector3& accel_bias = imu_bias.accelerometer();
  const Vector3& gyro_bias = imu_bias.gyroscope();

  // Create message type
  std_msgs::Float64MultiArray imu_bias_msg;

  // Get Imu Bias to Publish
  imu_bias_msg.data.resize(6);
  imu_bias_msg.data.at(0) = gyro_bias[0];
  imu_bias_msg.data.at(1) = gyro_bias[1];
  imu_bias_msg.data.at(2) = gyro_bias[2];
  imu_bias_msg.data.at(3) = accel_bias[0];
  imu_bias_msg.data.at(4) = accel_bias[1];
  imu_bias_msg.data.at(5) = accel_bias[2];

  // Build Message Layout
  imu_bias_msg.layout.dim.resize(1);
  imu_bias_msg.layout.dim[0].size = imu_bias_msg.data.size();
  imu_bias_msg.layout.dim[0].stride = 1;
  imu_bias_msg.layout.dim[0].label = "Gyro Bias: x,y,z. Accel Bias: x,y,z";

  // Publish Message
  imu_bias_pub_.publish(imu_bias_msg);
}

<<<<<<< HEAD
void RosBaseDataProvider::publishOptimizedTrajectory(
    const LoopClosureDetectorOutputPayload& lcd_output) const {
  // Get pgo-optimized trajectory
  const Timestamp& ts = lcd_output.timestamp_kf_;
  const gtsam::Values& trajectory = lcd_output.states_;
  // Create message type
  nav_msgs::Path path;

  // Fill path poses
  path.poses.reserve(trajectory.size());
  for (size_t i = 0; i < trajectory.size(); i++) {
    gtsam::Pose3 pose = trajectory.at<gtsam::Pose3>(i);
    gtsam::Point3 trans = pose.translation();
    gtsam::Quaternion quat = pose.rotation().toQuaternion();

    geometry_msgs::PoseStamped ps_msg;
    ps_msg.header.frame_id = world_frame_id_;
    ps_msg.pose.position.x = trans.x();
    ps_msg.pose.position.y = trans.y();
    ps_msg.pose.position.z = trans.z();
    ps_msg.pose.orientation.x = quat.x();
    ps_msg.pose.orientation.y = quat.y();
    ps_msg.pose.orientation.z = quat.z();
    ps_msg.pose.orientation.w = quat.w();

    path.poses.push_back(ps_msg);
  }

  // Publish path message
  path.header.stamp.fromNSec(ts);
  path.header.frame_id = world_frame_id_;
  trajectory_pub_.publish(path);
}

void RosBaseDataProvider::updateRejectedEdges() {
  // first update the rejected edges
  for(pose_graph_tools::PoseGraphEdge& loop_closure_edge: loop_closure_edges_) {
    bool is_inlier = false;
    for (pose_graph_tools::PoseGraphEdge& inlier_edge: inlier_edges_) {
      if (loop_closure_edge.key_from == inlier_edge.key_from &&
          loop_closure_edge.key_to == inlier_edge.key_to) {
        is_inlier = true;
        continue;
      }
    }
    if (!is_inlier) {
      // set as rejected loop closure
      loop_closure_edge.type =
          pose_graph_tools::PoseGraphEdge::REJECTED_LOOPCLOSE;
    }
  }

  // Then update the loop edges
  for (pose_graph_tools::PoseGraphEdge& inlier_edge: inlier_edges_) {
    bool previously_stored = false;
    for (pose_graph_tools::PoseGraphEdge& loop_closure_edge: loop_closure_edges_) {
      if (inlier_edge.key_from == loop_closure_edge.key_from &&
          inlier_edge.key_to == loop_closure_edge.key_to) {
        previously_stored = true;
        continue;
      }
    }
    if (!previously_stored) {
      // add to the vector of all loop clousres
      loop_closure_edges_.push_back(inlier_edge);
    }
  }
}

void RosBaseDataProvider::updateNodesAndEdges(
    const gtsam::NonlinearFactorGraph& nfg,
    const gtsam::Values& values) {

  inlier_edges_.clear();
  odometry_edges_.clear();
  // first store the factors as edges
  for (size_t i = 0; i < nfg.size(); i++) {
    // check if between factor
    if (boost::dynamic_pointer_cast<gtsam::BetweenFactor<gtsam::Pose3> >(nfg[i])) {
      // convert to between factor
      gtsam::BetweenFactor<gtsam::Pose3> factor =
            *boost::dynamic_pointer_cast<gtsam::BetweenFactor<gtsam::Pose3> >(nfg[i]);
      // convert between factor to PoseGraphEdge type
      pose_graph_tools::PoseGraphEdge edge;
      edge.header.frame_id = world_frame_id_;
      edge.key_from = factor.front();
      edge.key_to = factor.back();
      if (edge.key_to == edge.key_from + 1) { // check if odom
        edge.type = pose_graph_tools::PoseGraphEdge::ODOM;
      } else {
        edge.type = pose_graph_tools::PoseGraphEdge::LOOPCLOSE;
      }
      // transforms - translation
      edge.pose.position.x = factor.measured().translation().x();
      edge.pose.position.y = factor.measured().translation().y();
      edge.pose.position.z = factor.measured().translation().z();
      // transforms - rotation (to quaternion)
      edge.pose.orientation.x = factor.measured().rotation().toQuaternion().x();
      edge.pose.orientation.y = factor.measured().rotation().toQuaternion().y();
      edge.pose.orientation.z = factor.measured().rotation().toQuaternion().z();
      edge.pose.orientation.w = factor.measured().rotation().toQuaternion().w();

      // TODO: add covariance
      if (edge.type == pose_graph_tools::PoseGraphEdge::ODOM) {
        odometry_edges_.push_back(edge);
      } else {
        inlier_edges_.push_back(edge);
      }
    }
  }

  // update inliers and rejected closures
  updateRejectedEdges();

  pose_graph_nodes_.clear();
  // Then store the values as nodes
  gtsam::KeyVector key_list = values.keys();
  for (size_t i = 0; i < key_list.size(); i++) {
    pose_graph_tools::PoseGraphNode node;
    node.key = key_list[i];
    // pose - translation
    node.pose.position.x = values.at<gtsam::Pose3>(i).translation().x();
    node.pose.position.y = values.at<gtsam::Pose3>(i).translation().y();
    node.pose.position.z = values.at<gtsam::Pose3>(i).translation().z();
    // pose - rotation (to quaternion)
    node.pose.orientation.x = values.at<gtsam::Pose3>(i).rotation().toQuaternion().x();
    node.pose.orientation.y = values.at<gtsam::Pose3>(i).rotation().toQuaternion().y();
    node.pose.orientation.z = values.at<gtsam::Pose3>(i).rotation().toQuaternion().z();
    node.pose.orientation.w = values.at<gtsam::Pose3>(i).rotation().toQuaternion().w();

    pose_graph_nodes_.push_back(node);
  }

  return;
}

pose_graph_tools::PoseGraph RosBaseDataProvider::getPosegraphMsg() {
  // pose graph getter
  pose_graph_tools::PoseGraph pose_graph;
  pose_graph.edges = odometry_edges_; // add odometry edges to pg
  // then add loop closure edges to pg
  pose_graph.edges.insert(pose_graph.edges.end(),
      loop_closure_edges_.begin(), loop_closure_edges_.end());
  // then add the nodes
  pose_graph.nodes = pose_graph_nodes_;

  return pose_graph;
}

void RosBaseDataProvider::publishPoseGraph(
    const LoopClosureDetectorOutputPayload& lcd_output) {
  // Get the factor graph
  const Timestamp& ts = lcd_output.timestamp_kf_;
  const gtsam::NonlinearFactorGraph& nfg = lcd_output.nfg_;
  const gtsam::Values& values = lcd_output.states_;
  updateNodesAndEdges(nfg, values);
  pose_graph_tools::PoseGraph graph = getPosegraphMsg();
  graph.header.stamp.fromNSec(ts);
  graph.header.frame_id = world_frame_id_;
  posegraph_pub_.publish(graph);
}

void RosBaseDataProvider::publishTf(
    const LoopClosureDetectorOutputPayload& lcd_output) {
  const Timestamp& ts = lcd_output.timestamp_kf_;
  const gtsam::Pose3& w_Pose_map = lcd_output.W_Pose_Map_;
  const gtsam::Quaternion& w_Quat_map = w_Pose_map.rotation().toQuaternion();
  // Publish map TF.
  geometry_msgs::TransformStamped map_tf;
  map_tf.header.stamp.fromNSec(ts);
  map_tf.header.frame_id = world_frame_id_;
  map_tf.child_frame_id = map_frame_id_;

  map_tf.transform.translation.x = w_Pose_map.x();
  map_tf.transform.translation.y = w_Pose_map.y();
  map_tf.transform.translation.z = w_Pose_map.z();
  map_tf.transform.rotation.w = w_Quat_map.w();
  map_tf.transform.rotation.x = w_Quat_map.x();
  map_tf.transform.rotation.y = w_Quat_map.y();
  map_tf.transform.rotation.z = w_Quat_map.z();
  tf_broadcaster_.sendTransform(map_tf);
=======
void RosBaseDataProvider::publishStaticTf(const gtsam::Pose3& pose,
                                          const std::string& parent_frame_id,
                                          const std::string& child_frame_id) {
  static tf2_ros::StaticTransformBroadcaster static_broadcaster;
  geometry_msgs::TransformStamped static_transform_stamped;
  // TODO(Toni): Warning: using ros::Time::now(), will that bring issues?
  static_transform_stamped.header.stamp = ros::Time::now();
  static_transform_stamped.header.frame_id = parent_frame_id;
  static_transform_stamped.child_frame_id = child_frame_id;
  static_transform_stamped.transform.translation.x = pose.x();
  static_transform_stamped.transform.translation.y = pose.y();
  static_transform_stamped.transform.translation.z = pose.z();
  const gtsam::Quaternion& quat = pose.rotation().toQuaternion();
  static_transform_stamped.transform.rotation.x = quat.x();
  static_transform_stamped.transform.rotation.y = quat.y();
  static_transform_stamped.transform.rotation.z = quat.z();
  static_transform_stamped.transform.rotation.w = quat.w();
  static_broadcaster.sendTransform(static_transform_stamped);
>>>>>>> b68467b8
}

void RosBaseDataProvider::printParsedParams() const {
  LOG(INFO) << std::string(80, '=') << '\n'
            << ">>>>>>>>> RosDataProvider::print <<<<<<<<<<<" << '\n'
            << "camL_Pose_camR_: " << stereo_calib_.camL_Pose_camR_ << '\n'
            << " - Left camera params: ";
  stereo_calib_.left_camera_info_.print();
  LOG(INFO) << std::string(80, '=') << '\n'
            << " - Right camera params:";
  stereo_calib_.right_camera_info_.print();
  LOG(INFO) << std::string(80, '=') << '\n'
            << " - IMU info:";
  imu_data_.print();
  LOG(INFO) << std::string(80, '=') << '\n'
            << " - IMU params:";
  pipeline_params_.imu_params_.print();
  LOG(INFO) << std::string(80, '=') << '\n'
            << " - Backend params";
  pipeline_params_.backend_params_->print();
  LOG(INFO) << std::string(80, '=');
  pipeline_params_.lcd_params_.print();
  LOG(INFO) << std::string(80, '=');
}

// VIO output callback at keyframe rate
void RosBaseDataProvider::callbackKeyframeRateVioOutput(
    const SpinOutputPacket& vio_output) {
  // The code here should be lighting fast or we will be blocking the backend
  // thread in the VIO. This is actually running in the backend thread, as
  // such do not modify things other than thread-safe stuff.
  vio_output_queue_.push(vio_output);
}

void RosBaseDataProvider::callbackLoopClosureOutput(
    const LoopClosureDetectorOutputPayload& lcd_output) {
  lcd_output_queue_.push(lcd_output);
}

}  // namespace VIO<|MERGE_RESOLUTION|>--- conflicted
+++ resolved
@@ -63,18 +63,15 @@
 
   // Get ROS params
   CHECK(nh_private_.getParam("base_link_frame_id", base_link_frame_id_));
+  CHECK(!base_link_frame_id_.empty());
   CHECK(nh_private_.getParam("world_frame_id", world_frame_id_));
+  CHECK(!world_frame_id_.empty());
   CHECK(nh_private_.getParam("map_frame_id", map_frame_id_));
-  CHECK(!base_link_frame_id_.empty());
-  CHECK(!world_frame_id_.empty());
-<<<<<<< HEAD
   CHECK(!map_frame_id_.empty());
-=======
   CHECK(nh_private_.getParam("left_cam_frame_id", left_cam_frame_id_));
   CHECK(!left_cam_frame_id_.empty());
   CHECK(nh_private_.getParam("right_cam_frame_id", right_cam_frame_id_));
   CHECK(!right_cam_frame_id_.empty());
->>>>>>> b68467b8
 
   // Publishers
   odometry_pub_ = nh_.advertise<nav_msgs::Odometry>("odometry", 10, true);
@@ -783,7 +780,6 @@
   imu_bias_pub_.publish(imu_bias_msg);
 }
 
-<<<<<<< HEAD
 void RosBaseDataProvider::publishOptimizedTrajectory(
     const LoopClosureDetectorOutputPayload& lcd_output) const {
   // Get pgo-optimized trajectory
@@ -965,7 +961,8 @@
   map_tf.transform.rotation.y = w_Quat_map.y();
   map_tf.transform.rotation.z = w_Quat_map.z();
   tf_broadcaster_.sendTransform(map_tf);
-=======
+}
+
 void RosBaseDataProvider::publishStaticTf(const gtsam::Pose3& pose,
                                           const std::string& parent_frame_id,
                                           const std::string& child_frame_id) {
@@ -984,8 +981,6 @@
   static_transform_stamped.transform.rotation.z = quat.z();
   static_transform_stamped.transform.rotation.w = quat.w();
   static_broadcaster.sendTransform(static_transform_stamped);
->>>>>>> b68467b8
-}
 
 void RosBaseDataProvider::printParsedParams() const {
   LOG(INFO) << std::string(80, '=') << '\n'
